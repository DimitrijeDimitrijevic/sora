--- conflicted
+++ resolved
@@ -1,8 +1,4 @@
 //go:build linux || freebsd || darwin || openbsd || netbsd
-<<<<<<< HEAD
-// +build linux freebsd darwin openbsd netbsd
-=======
->>>>>>> 12cb313f
 
 package server
 
